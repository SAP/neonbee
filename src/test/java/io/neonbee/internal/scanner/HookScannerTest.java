package io.neonbee.internal.scanner;

import static com.google.common.truth.Truth.assertThat;

import java.io.IOException;
import java.net.URISyntaxException;
import java.net.URL;
import java.net.URLClassLoader;
import java.util.List;
import java.util.concurrent.TimeUnit;
import java.util.stream.Stream;

import org.junit.jupiter.api.DisplayName;
import org.junit.jupiter.api.Test;
import org.junit.jupiter.api.extension.ExtendWith;

import io.neonbee.internal.BasicJar;
import io.vertx.core.Vertx;
import io.vertx.junit5.Timeout;
import io.vertx.junit5.VertxExtension;
import io.vertx.junit5.VertxTestContext;

@ExtendWith(VertxExtension.class)
class HookScannerTest {
    @Test
<<<<<<< HEAD
    @DisplayName("Should find classes which have methods that are annotated with @Hook or @Hooks")
    void scanForHooksTest(VertxTestContext testContext) throws IOException, URISyntaxException, ClassNotFoundException {
=======
    @Timeout(value = 5, timeUnit = TimeUnit.SECONDS)
    @DisplayName("Should find classes which have methods that are annnotaed with @Hook or @Hooks")
    void scanForHooksTest(Vertx vertx, VertxTestContext testContext)
            throws IOException, URISyntaxException, ClassNotFoundException {
>>>>>>> bf00a23a
        BasicJar jarWithHookAnnotation = new AnnotatedClassTemplate("HodorHook", "method")
                .setMethodAnnotation("@Hook(HookType.ONCE_PER_REQUEST)")
                .setImports(List.of("io.neonbee.hook.Hook", "io.neonbee.hook.HookType")).asJar();
        BasicJar jarWithHooksAnnotation = new AnnotatedClassTemplate("HodorHooks", "method")
                .setMethodAnnotation("@Hooks({ @Hook(HookType.ONCE_PER_REQUEST), @Hook(HookType.AFTER_STARTUP) })")
                .setImports(List.of("io.neonbee.hook.Hook", "io.neonbee.hook.Hooks", "io.neonbee.hook.HookType"))
                .asJar();

        BasicJar jarWithNoHookAnnotation =
                new AnnotatedClassTemplate("Hodor", "method").setMethodAnnotation("@Deprecated").asJar();

        URL[] urlc = Stream.of(jarWithHookAnnotation.writeToTempURL(), jarWithHooksAnnotation.writeToTempURL(),
                jarWithNoHookAnnotation.writeToTempURL()).flatMap(Stream::of).toArray(URL[]::new);
        ClassLoader loader = new URLClassLoader(urlc, null);

        Class<?> expectedHookClass = loader.loadClass("method.HodorHook");
        Class<?> expectedHooksClass = loader.loadClass("method.HodorHooks");
        HookScanner hs = new HookScanner(loader);

        hs.scanForHooks(vertx).onComplete(testContext.succeeding(hooks -> testContext.verify(() -> {
            assertThat(hooks).containsExactly(expectedHookClass, expectedHooksClass);
            testContext.completeNow();
        })));
    }
}<|MERGE_RESOLUTION|>--- conflicted
+++ resolved
@@ -23,15 +23,10 @@
 @ExtendWith(VertxExtension.class)
 class HookScannerTest {
     @Test
-<<<<<<< HEAD
+    @Timeout(value = 5, timeUnit = TimeUnit.SECONDS)
     @DisplayName("Should find classes which have methods that are annotated with @Hook or @Hooks")
-    void scanForHooksTest(VertxTestContext testContext) throws IOException, URISyntaxException, ClassNotFoundException {
-=======
-    @Timeout(value = 5, timeUnit = TimeUnit.SECONDS)
-    @DisplayName("Should find classes which have methods that are annnotaed with @Hook or @Hooks")
     void scanForHooksTest(Vertx vertx, VertxTestContext testContext)
             throws IOException, URISyntaxException, ClassNotFoundException {
->>>>>>> bf00a23a
         BasicJar jarWithHookAnnotation = new AnnotatedClassTemplate("HodorHook", "method")
                 .setMethodAnnotation("@Hook(HookType.ONCE_PER_REQUEST)")
                 .setImports(List.of("io.neonbee.hook.Hook", "io.neonbee.hook.HookType")).asJar();
