package io.neonbee.internal.scanner;

import static com.google.common.truth.Truth.assertThat;
import static java.lang.annotation.ElementType.FIELD;
import static java.lang.annotation.ElementType.METHOD;
import static java.lang.annotation.ElementType.TYPE;

import java.beans.Transient;
import java.io.File;
import java.io.IOException;
import java.net.URISyntaxException;
import java.net.URL;
import java.net.URLClassLoader;
import java.nio.charset.StandardCharsets;
import java.util.List;
import java.util.Map;
import java.util.concurrent.TimeUnit;
import java.util.stream.Collectors;
import java.util.stream.Stream;

import org.junit.jupiter.api.DisplayName;
import org.junit.jupiter.api.Test;
import org.junit.jupiter.api.extension.ExtendWith;

import com.google.common.collect.Streams;

import io.neonbee.internal.BasicJar;
import io.neonbee.internal.helper.ThreadHelper;
import io.neonbee.internal.scanner.ClassPathScanner.CloseableClassPathScanner;
import io.vertx.core.Future;
import io.vertx.core.Vertx;
import io.vertx.junit5.Checkpoint;
import io.vertx.junit5.Timeout;
import io.vertx.junit5.VertxExtension;
import io.vertx.junit5.VertxTestContext;

@ExtendWith(VertxExtension.class)
class ClassPathScannerTest {
    @Test
    @Timeout(value = 5, timeUnit = TimeUnit.SECONDS)
    @DisplayName("Should find passed attribute in all Manifest files")
    void scanManifestFilesTest(Vertx vertx, VertxTestContext testContext) throws IOException {
        String attribute1Name = "Attr1";
        String attribute2Name = "Attr2";
        List<String> manifest1Attribute1Values = List.of("M1A1V1", "M1A1V2");
        List<String> manifest1Attribute2Values = List.of("M1A2V1", "M1A2V2");
        List<String> manifest2Attribute1Values = List.of("M2A1V1", "M2A1V2");

        BasicJar jarWithManifest1 = new BasicJar(Map.of(attribute1Name, String.join(";", manifest1Attribute1Values),
                attribute2Name, String.join(";", manifest1Attribute2Values)), Map.of());
        BasicJar jarWithManifest2 =
                new BasicJar(Map.of(attribute1Name, String.join(";", manifest2Attribute1Values)), Map.of());

        URLClassLoader urlc =
                new URLClassLoader(
                        new URL[] { jarWithManifest1.writeToTempPath().toUri().toURL(),
                                jarWithManifest2.writeToTempPath().toUri().toURL() },
                        ClassLoader.getSystemClassLoader());

        List<String> expected = Streams.concat(manifest1Attribute1Values.stream(), manifest2Attribute1Values.stream())
                .collect(Collectors.toList());

        new ClassPathScanner(urlc).scanManifestFiles(vertx, attribute1Name)
                .onComplete(testContext.succeeding(list -> testContext.verify(() -> {
                    assertThat(list).containsExactlyElementsIn(expected);
                    testContext.completeNow();
                })));
    }

    @Test
    @Timeout(value = 5, timeUnit = TimeUnit.SECONDS)
    @DisplayName("Should find files on the class path that match the passed prediction")
    void scanWithPredicateTest(Vertx vertx, VertxTestContext testContext) throws IOException {
        List<String> expected =
                List.of(ClassPathScanner.class, ClassPathScannerTest.class, CloseableClassPathScanner.class).stream()
                        .map(Class::getName).map(name -> name.replace(".", File.separator) + ".class")
                        .collect(Collectors.toList());

        new ClassPathScanner(ThreadHelper.getClassLoader()) // NOPMD
                .scanWithPredicate(vertx,
                        name -> name.startsWith(ClassPathScanner.class.getName().replace(".", File.separator)))
                .onComplete(testContext.succeeding(paths -> testContext.verify(() -> {
                    assertThat(paths).isNotEmpty();
                    if (!paths.stream().allMatch(path -> expected.stream().anyMatch(path::endsWith))) {
                        testContext.failNow("Not all paths matched an expected value " + paths);
                    } else {
                        testContext.completeNow();
                    }
                })));
    }

    @Test
    @Timeout(value = 5, timeUnit = TimeUnit.SECONDS)
    @DisplayName("Should find files on the class path that are inside of a JAR file")
<<<<<<< HEAD
    void scanWithPredicateJarFile(VertxTestContext testContext) throws IOException, URISyntaxException {
        String resourceToFind = "MyCoolResource";
=======
    void scanWithPredicateJarFile(Vertx vertx, VertxTestContext testContext) throws IOException, URISyntaxException {
        String ressourceToFind = "MyCoolResource";
>>>>>>> bf00a23a
        byte[] dummyContent = "lol".getBytes(StandardCharsets.UTF_8);
        BasicJar bj = new BasicJar(Map.of(resourceToFind, dummyContent, "somethingElse", dummyContent));
        URLClassLoader urlc = new URLClassLoader(bj.writeToTempURL(), ClassLoader.getSystemClassLoader());

        String expectedUriString = urlc.getResource(resourceToFind).toURI().toString().replace("file:/", "file:///");
        new ClassPathScanner(urlc).scanJarFilesWithPredicate(vertx, name -> name.startsWith(resourceToFind))
                .onComplete(testContext.succeeding(uris -> testContext.verify(() -> {
                    assertThat(uris).hasSize(1);
                    assertThat(uris.get(0).toString()).isEqualTo(expectedUriString);
                    testContext.completeNow();
                })));
    }

    @Test
    @Timeout(value = 5, timeUnit = TimeUnit.SECONDS)
    @DisplayName("Should find classes which the class or any field or method within is annotated with a given annotation")
    void scanForAnnotation(Vertx vertx, VertxTestContext testContext) throws IOException, URISyntaxException {
        BasicJar jarWithTypeAnnotatedClass =
                new AnnotatedClassTemplate("Hodor", "type").setTypeAnnotation("@Deprecated").asJar();
        BasicJar jarWithFieldAnnotatedClass =
                new AnnotatedClassTemplate("Hodor", "field").setFieldAnnotation("@Deprecated").asJar();
        BasicJar jarWithMethodAnnotatedClass =
                new AnnotatedClassTemplate("Hodor", "method").setMethodAnnotation("@Deprecated").asJar();

        BasicJar jarWithMethodAnnotatedClass2 = new AnnotatedClassTemplate("Hodor2", "method")
                .setMethodAnnotation("@Transient").setImports(List.of("java.beans.Transient")).asJar();

        URL[] urlc = Stream
                .of(jarWithTypeAnnotatedClass.writeToTempURL(), jarWithFieldAnnotatedClass.writeToTempURL(),
                        jarWithMethodAnnotatedClass.writeToTempURL(), jarWithMethodAnnotatedClass2.writeToTempURL())
                .flatMap(Stream::of).toArray(URL[]::new);
        ClassPathScanner cps = new ClassPathScanner(new URLClassLoader(urlc, null));

        Checkpoint annotationsScanned = testContext.checkpoint(5);

        futureContainsExactly(testContext, annotationsScanned, cps.scanForAnnotation(vertx, Deprecated.class, TYPE),
                "type.Hodor");

        futureContainsExactly(testContext, annotationsScanned, cps.scanForAnnotation(vertx, Deprecated.class, FIELD),
                "field.Hodor");
        futureContainsExactly(testContext, annotationsScanned, cps.scanForAnnotation(vertx, Deprecated.class, METHOD),
                "method.Hodor");
        futureContainsExactly(testContext, annotationsScanned,
                cps.scanForAnnotation(vertx, Deprecated.class, TYPE, FIELD, METHOD), "type.Hodor", "field.Hodor",
                "method.Hodor");

        futureContainsExactly(testContext, annotationsScanned,
                cps.scanForAnnotation(vertx, List.of(Transient.class, Deprecated.class), METHOD), "method.Hodor2",
                "method.Hodor");
    }

    private static void futureContainsExactly(VertxTestContext testContext, Checkpoint checkpoint,
            Future<List<String>> future, Object... varargs) {
        future.onComplete(testContext.succeeding(list -> testContext.verify(() -> {
            assertThat(list).containsExactly(varargs);
            checkpoint.flag();
        })));
    }
}<|MERGE_RESOLUTION|>--- conflicted
+++ resolved
@@ -92,13 +92,8 @@
     @Test
     @Timeout(value = 5, timeUnit = TimeUnit.SECONDS)
     @DisplayName("Should find files on the class path that are inside of a JAR file")
-<<<<<<< HEAD
-    void scanWithPredicateJarFile(VertxTestContext testContext) throws IOException, URISyntaxException {
+    void scanWithPredicateJarFile(Vertx vertx, VertxTestContext testContext) throws IOException, URISyntaxException {
         String resourceToFind = "MyCoolResource";
-=======
-    void scanWithPredicateJarFile(Vertx vertx, VertxTestContext testContext) throws IOException, URISyntaxException {
-        String ressourceToFind = "MyCoolResource";
->>>>>>> bf00a23a
         byte[] dummyContent = "lol".getBytes(StandardCharsets.UTF_8);
         BasicJar bj = new BasicJar(Map.of(resourceToFind, dummyContent, "somethingElse", dummyContent));
         URLClassLoader urlc = new URLClassLoader(bj.writeToTempURL(), ClassLoader.getSystemClassLoader());
