package io.neonbee.job;

import static com.google.common.truth.Truth.assertThat;
import static io.neonbee.NeonBeeProfile.NO_WEB;
import static io.neonbee.job.JobVerticle.FINALIZE_DELAY;
import static io.neonbee.test.helper.OptionsHelper.defaultOptions;
import static org.mockito.AdditionalMatchers.not;
import static org.mockito.ArgumentMatchers.any;
import static org.mockito.ArgumentMatchers.anyLong;
import static org.mockito.ArgumentMatchers.eq;
import static org.mockito.ArgumentMatchers.longThat;
import static org.mockito.Mockito.doAnswer;
import static org.mockito.Mockito.never;
import static org.mockito.Mockito.times;
import static org.mockito.Mockito.verify;

import java.time.Duration;
import java.time.Instant;
import java.time.temporal.ChronoUnit;
import java.util.concurrent.TimeUnit;

import org.junit.jupiter.api.DisplayName;
import org.junit.jupiter.api.Test;
import org.junit.jupiter.api.TestInfo;
import org.mockito.ArgumentMatcher;

import io.neonbee.NeonBeeMockHelper;
import io.neonbee.NeonBeeOptions;
import io.neonbee.data.DataContext;
import io.neonbee.test.base.NeonBeeTestBase;
import io.vertx.core.Future;
import io.vertx.core.Handler;
import io.vertx.core.Vertx;
import io.vertx.junit5.Checkpoint;
import io.vertx.junit5.Timeout;
import io.vertx.junit5.VertxTestContext;

class JobVerticleTest extends NeonBeeTestBase {
    private static class TestJobVerticle extends JobVerticle {
        public final Vertx vertxMock;

        public int jobExecuted;

        TestJobVerticle(JobSchedule schedule) {
            this(schedule, true /* undeploy when done */);
        }

        TestJobVerticle(JobSchedule schedule, boolean undeployWhenDone) {
            this(schedule, undeployWhenDone, false /* disable job scheduling */);
        }

        TestJobVerticle(JobSchedule schedule, boolean undeployWhenDone, boolean disableJobScheduling) {
            this(schedule, false /* do not sleep in execution */, 0 /* do not call the handler */, undeployWhenDone,
                    disableJobScheduling);
        }

        TestJobVerticle(JobSchedule schedule, boolean delayExecutions, int breakExecutionsAfter) {
            this(schedule, delayExecutions, breakExecutionsAfter, true /* undeploy when done */);
        }

        TestJobVerticle(JobSchedule schedule, boolean delayExecutions, int breakExecutionsAfter,
                boolean undeployWhenDone) {
            this(schedule, delayExecutions, breakExecutionsAfter, undeployWhenDone, false /* disable job scheduling */);
        }

        TestJobVerticle(JobSchedule schedule, boolean delayExecutions, int breakExecutionsAfter,
                boolean undeployWhenDone, boolean disableJobScheduling) {
            super(schedule, undeployWhenDone);
            NeonBeeMockHelper.registerNeonBeeMock(vertxMock = NeonBeeMockHelper.defaultVertxMock(),
                    defaultOptions().clearActiveProfiles().setDisableJobScheduling(disableJobScheduling));

            // calling setTimer on the mock should invoke the handler (once)
            doAnswer(invocation -> {
                // delay the execution for the sleep period
                if (delayExecutions) {
                    TimeUnit.MILLISECONDS.sleep(invocation.getArgument(0));
                }

                // limit to expected executions so we don't create a endless loop
                if (jobExecuted < breakExecutionsAfter) {
                    invocation.<Handler<Long>>getArgument(1).handle(1337L); // any timer ID
                }

                return null;
            }).when(vertxMock).setTimer(anyLong(), any());

            start(); // this should schedule the timer
        }

        @Override
        public Vertx getVertx() {
            return vertxMock;
        }

        @Override
        public Future<?> execute(DataContext context) {
            jobExecuted++;
            return Future.succeededFuture();
        }

        @Override
        public String deploymentID() {
            return "expected_deployment_id";
        }
    }

    @Override
    protected void adaptOptions(TestInfo testInfo, NeonBeeOptions.Mutable options) {
        options.addActiveProfile(NO_WEB);
        options.setDisableJobScheduling(false);
    }

    @Test
    @DisplayName("Verify that jobs are scheduled at the expected times")
    void verifyJobSchedule() {
        TestJobVerticle testJobVerticle = new TestJobVerticle(new JobSchedule());
        // when a job is scheduled (once) the next time it is executed should be in approximately 100 ms (or less)
        verify(testJobVerticle.vertxMock).setTimer(longThat(isApproximately(100)), any());

        testJobVerticle = new TestJobVerticle(new JobSchedule(Instant.now().minus(30, ChronoUnit.SECONDS)));
        // when a job is scheduled 30 seconds to the past, the job should not be scheduled
        verify(testJobVerticle.vertxMock, never()).setTimer(not(eq(FINALIZE_DELAY)), any());

        testJobVerticle = new TestJobVerticle(new JobSchedule(Instant.now().plus(30, ChronoUnit.SECONDS)));
        // when a job is scheduled 30 seconds to the future, the next job run should be scheduled at approximately
        // that time
        verify(testJobVerticle.vertxMock).setTimer(longThat(isApproximately(30000)), any());

        /** PERIODIC JOBS **/

        testJobVerticle = new TestJobVerticle(
                new JobSchedule(Instant.now().minus(30, ChronoUnit.SECONDS), Duration.ofMinutes(1)));
        // when a job is scheduled 30 seconds to the past, and the interval is one minute, the next execution should
        // be in 30 seconds
        verify(testJobVerticle.vertxMock).setTimer(longThat(isApproximately(30000)), any());

        testJobVerticle = new TestJobVerticle(
                new JobSchedule(Instant.now().minus(90, ChronoUnit.SECONDS), Duration.ofMinutes(1)));
        // when a job is scheduled 90 seconds to the past, and the interval is one minute, the next execution should
        // be in 30 seconds
        verify(testJobVerticle.vertxMock).setTimer(longThat(isApproximately(30000)), any());

        testJobVerticle = new TestJobVerticle(
                new JobSchedule(Instant.now().plus(30, ChronoUnit.SECONDS), Duration.ofMinutes(100)));
        // when a job is scheduled 30 seconds to the future, the next job run should be scheduled at approximately
        // that time (independent from the interval defined)
        verify(testJobVerticle.vertxMock).setTimer(longThat(isApproximately(30000)), any());

        testJobVerticle = new TestJobVerticle(
                new JobSchedule(Duration.ofMinutes(100), Instant.now().plus(30, ChronoUnit.SECONDS)));
        // when a job is scheduled and the end date is in the future, verify that a timer is set
        verify(testJobVerticle.vertxMock).setTimer(not(eq(FINALIZE_DELAY)), any());

        testJobVerticle = new TestJobVerticle(
                new JobSchedule(Duration.ofMinutes(100), Instant.now().minus(30, ChronoUnit.SECONDS)), false, 1);
        // when a job is scheduled and the end date is in the past, verify that a timer is NOT set and the verticle
        // was undeployed
        verify(testJobVerticle.vertxMock, times(1)).setTimer(eq(FINALIZE_DELAY), any());
        verify(testJobVerticle.vertxMock).undeploy("expected_deployment_id");

        testJobVerticle = new TestJobVerticle(
                new JobSchedule(Duration.ofMinutes(100), Instant.now().minus(30, ChronoUnit.SECONDS)), false);
        // when a job is scheduled and the end date is in the past, verify that a timer is NOT set and the verticle
        // was undeployed
        verify(testJobVerticle.vertxMock, never()).setTimer(not(eq(FINALIZE_DELAY)), any());
        verify(testJobVerticle.vertxMock, never()).undeploy(any());

        testJobVerticle = new TestJobVerticle(new JobSchedule(Instant.now().minus(30, ChronoUnit.SECONDS),
                Duration.ofMinutes(1), Instant.now().plus(10, ChronoUnit.SECONDS)));
        // when a job is scheduled 30 seconds to the past, and the interval is one minute, but the job execution
        // should end 20 seconds to the future already, verify that a timer is NOT set
        verify(testJobVerticle.vertxMock, never()).setTimer(not(eq(FINALIZE_DELAY)), any());
    }

    @Test
    @DisplayName("Verify that jobs executed when scheduled")
    void verifyJobExecuted() {
<<<<<<< HEAD
        // if a one time job was scheduled, handler should be called once and undeploy should be called
        TestJobVerticle testJobVerticle = new TestJobVerticle(new JobSchedule(), true, false, 100);
=======
        // if a one time job was scheduled, handler should be called once and undeploay should be called
        TestJobVerticle testJobVerticle = new TestJobVerticle(new JobSchedule(), false, 100);
>>>>>>> bf00a23a
        assertThat(testJobVerticle.jobExecuted).isEqualTo(1);
        verify(testJobVerticle.vertxMock).undeploy(any());

        // continuous job without an end (should be called the maximum number of times specified [100])
        testJobVerticle = new TestJobVerticle(new JobSchedule(Duration.ofMinutes(1)), false, 100);
        assertThat(testJobVerticle.jobExecuted).isEqualTo(100);
        verify(testJobVerticle.vertxMock, never()).undeploy(any());

        // continuous job with a start and without an end (should be called the maximum number of times specified
        // [100])
        testJobVerticle = new TestJobVerticle(
                new JobSchedule(Instant.now().plus(30, ChronoUnit.MINUTES), Duration.ofMinutes(1)), false, 100);
        assertThat(testJobVerticle.jobExecuted).isEqualTo(100);
        verify(testJobVerticle.vertxMock, never()).undeploy(any());

        // continuous job for 2 seconds, repeating every 100 milliseconds => the job should run 20 times and then
        // the verticle should get undeployed
        testJobVerticle = new TestJobVerticle(new JobSchedule(Duration.ofMillis(100),
                Instant.now().plus(2, ChronoUnit.SECONDS).plus(95, ChronoUnit.MILLIS)), true, 100);
        // It should be exactly 20, but depending on the workload of the current system or when running from and IDE
        // like Eclipse and if stuff needs to compile first, it is often the case that we do not reach 20, but less.
        assertThat(testJobVerticle.jobExecuted).isAtLeast(17);
        verify(testJobVerticle.vertxMock).undeploy(any());
    }

    @Test
    @DisplayName("Verify that jobs are disabled when flag is set")
    void verifyDisableJobScheduling() {
        TestJobVerticle testJobVerticle = new TestJobVerticle(new JobSchedule(), false, 1, true, true);
        assertThat(testJobVerticle.jobExecuted).isEqualTo(0);
        verify(testJobVerticle.vertxMock).undeploy(any());
    }

    @Test
    @Timeout(value = 2, timeUnit = TimeUnit.SECONDS)
    @DisplayName("Do not start JobVerticles with invalid JobSchedule")
    void testStartFailing(VertxTestContext testContext) {
        class DummyJobVerticle extends JobVerticle {

            DummyJobVerticle(JobSchedule schedule) {
                super(schedule);
            }

            @Override
            public Future<?> execute(DataContext context) {
                return Future.succeededFuture();
            }
        }

        DummyJobVerticle dummyJobVerticle = new DummyJobVerticle(new JobSchedule(Duration.ofMinutes(0)));
        deployVerticle(dummyJobVerticle).onComplete(testContext.failing(t -> {
            testContext.verify(() -> assertThat(t).hasMessageThat()
                    .isEqualTo("The period of a periodic JobSchedule can't be zero"));
            testContext.completeNow();
        }));
    }

    @Test
    @Timeout(value = 2, timeUnit = TimeUnit.SECONDS)
    @DisplayName("Do start JobVerticles with a valid JobSchedule")
    void testStartSucceeding(VertxTestContext testContext) {
        Checkpoint cp = testContext.checkpoint();
        class DummyJobVerticle extends JobVerticle {

            DummyJobVerticle(JobSchedule schedule) {
                super(schedule);
            }

            @Override
            public Future<?> execute(DataContext context) {
                cp.flag();
                return Future.succeededFuture();
            }
        }

        DummyJobVerticle dummyJobVerticle = new DummyJobVerticle(new JobSchedule(Duration.ofMinutes(1)));
        deployVerticle(dummyJobVerticle).onComplete(testContext.succeeding(v -> {}));
    }

    // the delay must always not be longer than 20 milliseconds from the expected delay
    // (the 75ms some leeway granted that the test execution might take until the verify statement)
    @SuppressWarnings("PMD")
    private static ArgumentMatcher<Long> isApproximately(long expectedDelay) {
        return delay -> (delay <= expectedDelay) && (delay >= (expectedDelay - 100));
    }
}<|MERGE_RESOLUTION|>--- conflicted
+++ resolved
@@ -175,13 +175,8 @@
     @Test
     @DisplayName("Verify that jobs executed when scheduled")
     void verifyJobExecuted() {
-<<<<<<< HEAD
         // if a one time job was scheduled, handler should be called once and undeploy should be called
-        TestJobVerticle testJobVerticle = new TestJobVerticle(new JobSchedule(), true, false, 100);
-=======
-        // if a one time job was scheduled, handler should be called once and undeploay should be called
         TestJobVerticle testJobVerticle = new TestJobVerticle(new JobSchedule(), false, 100);
->>>>>>> bf00a23a
         assertThat(testJobVerticle.jobExecuted).isEqualTo(1);
         verify(testJobVerticle.vertxMock).undeploy(any());
 
