--- conflicted
+++ resolved
@@ -102,11 +102,6 @@
         workingDirPath = FileSystemHelper.createTempDirectory();
         provideWorkingDirectoryBuilder(testInfo, testContext).build(workingDirPath);
 
-<<<<<<< HEAD
-        URL defaultLogbackConfig = Resources.getResource(NeonBeeTestBase.class, "NeonBeeTestBase-Logback.xml");
-        try (InputStream is = Resources.asByteSource(defaultLogbackConfig).openStream()) {
-            Files.copy(is, opts.getConfigDirectory().resolve("logback.xml"));
-=======
         // create a default set of options for NeonBee and adapt them if necessary
         NeonBeeOptions.Mutable options = defaultOptions();
         adaptOptions(testInfo, options);
@@ -130,7 +125,6 @@
         URL defaultLogbackConfig = Resources.getResource(NeonBeeTestBase.class, "NeonBeeTestBase-Logback.xml");
         try (InputStream is = Resources.asByteSource(defaultLogbackConfig).openStream()) {
             Files.copy(is, options.getConfigDirectory().resolve("logback.xml"));
->>>>>>> bf00a23a
         }
 
         Future<NeonBee> future = NeonBeeMockHelper.createNeonBee(vertx, options);
